--- conflicted
+++ resolved
@@ -1,48 +1,63 @@
 # FCPP - FieldCalc++
 
 An efficient C++14 implementation of the Pure Field Calculus, for fast and effective simulation of pervasive computing scenarios, and deployment on microcontroller architectures.
-Documentation of the API is available [here](http://fcpp-doc.surge.sh).
 
-#### Status Badges
+## Users: Getting Started
 
-<<<<<<< HEAD
-#### Stable branch
-=======
-[![Codacy Badge](https://api.codacy.com/project/badge/Grade/90634407d674499cb62da7d7d74e8b42)](https://app.codacy.com/gh/fcpp/fcpp?utm_source=github.com&utm_medium=referral&utm_content=fcpp/fcpp&utm_campaign=Badge_Grade_Dashboard)
->>>>>>> a07b2792
-[![Build Status](https://travis-ci.com/fcpp/fcpp.svg?branch=master)](https://travis-ci.com/fcpp/fcpp)
-[![Codacy Badge](https://api.codacy.com/project/badge/Grade/90634407d674499cb62da7d7d74e8b42)](https://app.codacy.com/gh/fcpp/fcpp?utm_source=github.com&utm_medium=referral&utm_content=fcpp/fcpp&utm_campaign=Badge_Grade_Dashboard)
-
-#### Development branch
-[![Build Status](https://travis-ci.com/fcpp/fcpp.svg?branch=dev)](https://travis-ci.com/fcpp/fcpp/branches)
-
-## Getting Started
+Start from the [main website](https://fcpp.github.io) of this project, while keeping the [documentation of the API](http://fcpp-doc.surge.sh) handy.
 
 ### Virtual Environment
 
-In order to get started in a virtual environment, you should install [Vagrant](https://www.vagrantup.com). Then from the `src` folder you can do:
+The repository is set up to be run in a virtual environment through [Vagrant](https://www.vagrantup.com) or [Docker](https://www.docker.com/).
+
+#### Vagrant
+
+Type the following commands in a terminal, starting from the `src` folder of the repository:
 ```
 vagrant up
 vagrant ssh
-cd fcpp/src
+cd fcpp
 ./make.sh all
 ```
-Then you should get output about building and testing the whole library (in the Vagrant virtual machine). After that you can exit the virtual machine through:
+Then you should get output about building and testing the whole library (in the Vagrant virtual machine). After that you can exit and stop the virtual machine through:
 ```
 exit
 vagrant halt
 ```
+
+#### Docker
+
+Type the following commands in a terminal, starting from the `src` folder of the repository:
+```
+docker build -t fcpp .
+docker run -it --volume $PWD:/fcpp --workdir /fcpp fcpp
+./make.sh all
+```
+Then you should get output about building and testing the whole library (in the Docker container). After that you can exit and stop the container through:
+```
+exit
+```
+
 ### Custom Build
 
 In order to get started on your machine you need the following installed:
 
-- [Bazel](https://bazel.build) (tested with versions 2.1.0+)
-- [GCC](https://gcc.gnu.org) (tested with versions 9.2.0+)
+- [Bazel](https://bazel.build) (tested with version 2.1.0)
+- [GCC](https://gcc.gnu.org) (tested with version 9.2.0)
 - [Doxygen](http://www.doxygen.nl)
 
 In the `src` folder, you should be able to run `./make.sh all`, getting output about building and testing the whole library.
 
-## Contribute
+## Developers: Contribute
+
+### Status Badges
+
+#### Stable Branch
+[![Build Status](https://travis-ci.com/fcpp/fcpp.svg?branch=master)](https://travis-ci.com/fcpp/fcpp)
+[![Codacy Badge](https://api.codacy.com/project/badge/Grade/90634407d674499cb62da7d7d74e8b42)](https://app.codacy.com/gh/fcpp/fcpp?utm_source=github.com&utm_medium=referral&utm_content=fcpp/fcpp&utm_campaign=Badge_Grade_Dashboard)
+
+#### Development Branch
+[![Build Status](https://travis-ci.com/fcpp/fcpp.svg?branch=dev)](https://travis-ci.com/fcpp/fcpp/branches)
 
 ### Authors
 
