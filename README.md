# FCPP - FieldCalc++

An efficient C++14 implementation of the Pure Field Calculus, for fast and effective simulation of pervasive computing scenarios, and deployment on microcontroller architectures.

## References

- FCPP main website: [https://fcpp.github.io](https://fcpp.github.io).
- FCPP documentation: [http://fcpp-doc.surge.sh](http://fcpp-doc.surge.sh).
- FCPP presentation paper: [http://giorgio.audrito.info/static/fcpp.pdf](http://giorgio.audrito.info/static/fcpp.pdf).


## Setup

The next sections contain the setup instructions based on the CMake build system for the various supported OSs and virtual containers. Jump to the section dedicated to your system of choice and ignore the others.
For backward compatibility (and faster testing), the [Bazel](https://bazel.build) build system is also supported but not recommended: in particular, the OpenGL graphical user interface is not available with Bazel. In order to use Bazel instead of CMake for building, you have to install it and then substitute `./make.sh bazel` for `./make.sh` in the commands of the "Build" section.

### Windows

Pre-requisites:
- [Git Bash](https://gitforwindows.org) (for issuing unix-style commands)
- [MinGW-w64](http://mingw-w64.org) (GCC 11.2.0 or higher)
- [CMake 3.18](https://cmake.org) (or higher)
- [Asymptote](http://asymptote.sourceforge.io) (for building the plots)
- [Doxygen](http://www.doxygen.nl) (for building the documentation)

It is recommended to install MinGW-w64 and CMake through [MSYS2](https://www.msys2.org/) in order to get the latest version of MinGW-w64's GCC and CMake. To do so:
- Download and install MSYS2.
- Run "MSYS2 MSYS" from the start menu; a terminal will appear.
- Run `pacman -Syu`; a restart of all MSYS2 processes is required at the end of the update.
- Run "MSYS2 MSYS" again, and run `pacman -Su`.
- Run `pacman -S --needed base-devel mingw-w64-x86_64-toolchain` to install the MinGW-w64 toolchain.
- Run `pacman -S mingw-w64-x86_64-cmake` to install CMake.
- Run `pacman -S mingw-w64-x86_64-make` to install MinGW-w64's make tool (used by CMake).

<<<<<<< HEAD
After the installation of MinGW-w64, make sure to add the compiler binaries' path to the `PATH` environment variable. They should reside in MSYS2's installation folder as such:
```
C:\msys64\mingw64\bin
```
but the actual path may vary depending on your installation.
=======
After the installation of these packages, make sure to add their path to the `PATH` environment variable (e.g., by editing the `.bashrc` file in your home). They should reside in MSYS2's installation folder as such:
```
C:\msys64\mingw64\bin
```
but the actual path may vary depending on your installation (GCC's and CMake's binaries are already in `PATH` if you execute the "MSYS2 MinGW x64" shortcut from the start menu). Then, you should be able to build the whole library with CMake through:
```
./make.sh gui windows
```
>>>>>>> 25a3147e

### Linux

Pre-requisites:
- Xorg-dev package (X11)
- G++ 9 (or higher)
- CMake 3.18 (or higher)
- Asymptote (for building simulation plots)
- Doxygen (for building the documentation)

To install these packages in Ubuntu, type the following command:
```
sudo apt-get install xorg-dev g++ cmake asymptote doxygen
```
In Fedora, the `xorg-dev` package is not available. Instead, install the packages:
```
libX11-devel libXinerama-devel.x86_6 libXcursor-devel.x86_64 libXi-devel.x86_64 libXrandr-devel.x86_64 mesa-libGL-devel.x86_64
```

### MacOS

Pre-requisites:
- Xcode Command Line Tools
- CMake 3.18 (or higher)
- Asymptote (for building simulation plots)
- Doxygen (for building the documentation)

To install them, assuming you have the [brew](https://brew.sh) package manager, type the following commands:
```
xcode-select --install
brew install cmake asymptote doxygen
```

### Docker container

**Warning:** the graphical simulations are based on OpenGL, which is **not** available in the Docker container. Use this system for batch simulations only.

Download Docker from [https://www.docker.com](https://www.docker.com), then you can download the Docker container from GitHub by typing the following command in a terminal:
```
docker pull docker.pkg.github.com/fcpp/fcpp/container:1.0
```
Alternatively, you can build the container yourself with the following command:
```
docker build -t docker.pkg.github.com/fcpp/fcpp/container:1.0 .
```
Once you have the Docker container locally available, type the following command to enter the container:
```
docker run -it --volume $PWD:/fcpp --workdir /fcpp docker.pkg.github.com/fcpp/fcpp/container:1.0 bash
```
and the following command to exit it:
```
exit
```
In order to properly link the executables in Docker, you may need to add the `-pthread` option (substitute `-O` for `-O -pthread` below).

### Vagrant container

**Warning:** the graphical simulations are based on OpenGL, which is **not** available in the Vagrant container. Use this system for batch simulations only.

Download Vagrant from [https://www.vagrantup.com](https://www.vagrantup.com) and VirtualBox from [https://www.virtualbox.org](https://www.virtualbox.org), then type the following commands in a terminal to enter the Vagrant container:
```
vagrant up
vagrant ssh
cd fcpp
```
and the following commands to exit it:
```
exit
vagrant halt
```

### Virtual Machines

If you use a VM with a graphical interface, refer to the section for the operating system installed on it.

**Warning:** the graphical simulations are based on OpenGL, and common Virtual Machine software (e.g., VirtualBox) has faulty support for OpenGL. If you rely on a virtual machine for graphical simulations, it might work provided that you select hardware virtualization (as opposed to software virtualization). However, it is recommended to use the native OS whenever possible.


## Documentation

You should be able to build the same documentation [available oline](http://fcpp-doc.surge.sh) with the following command:
```
./make.sh doc
```

## Testing

You can run all the automated tests (through the [googletest](https://github.com/google/googletest) framework) with the following command:
```
./make.sh test all
```
issued from the `src` subfolder. In order to test a specific target, substitute `all` with (a substring of) the target of your choice.

## Plots

FCPP includes a [plot generation tool](http://fcpp-doc.surge.sh/plot_8hpp.html), which can be integrated with the [logger](http://fcpp-doc.surge.sh/structfcpp_1_1component_1_1logger.html) component. The tool produces code that can be compiled into vector graphics through [Asymptote](http://asymptote.sourceforge.io) and a provided custom [header](https://github.com/fcpp/fcpp/blob/master/src/extras/plotter/plot.asy). Install Asymptote if you plan to use it.

## Execution

In order to build a project based on FCPP, it is recommended to start following the [sample](https://github.com/fcpp/fcpp-sample-project) or [exercises](https://github.com/fcpp/fcpp-exercises) projects. In short, add this repository as a sub-module of your repository, add a `make.sh` script forwarding its arguments to the inner `fcpp/src/make.sh` script, add your code which uses the library, then declare the executable sources appropriately in a `CMakeLists.txt` as `fcpp_target` (see the aforementioned repositories for reference). Then you will be able to run your targets with the following command:
```
./make.sh [gui] run [-O] [target]
```
You can omit the `gui` argument if you don't need the graphical user interface; or omit the `-O` argument for a debug build (instead of an optimised build). If you plan to produce plots, you will also need to copy the `src/extras/plotter/plot.asy` file into a `plot/` subfolder of your repository.

## Graphical User Interface

If you write and launch your own graphical simulation, a window will open displaying the simulation scenario, initially still: you can start running the simulation by pressing `P` (current simulated time is displayed in the bottom-left corner). While the simulation is running, network statistics may be periodically printed in the console, and be possibly aggregated in form of an Asymptote plot at simulation end. You can interact with the simulation through the following keys:
- `Esc` to end the simulation
- `P` to stop/resume
- `O`/`I` to speed-up/slow-down simulated time
- `L` to show/hide connection links between nodes
- `G` to show/hide the grid on the reference plane and node pins
- `M` enables/disables the marker for selecting nodes
- `left-click` on a selected node to open a window with node details
- `C` resets the camera to the starting position
- `Q`,`W`,`E`,`A`,`S`,`D` to move the simulation area along orthogonal axes
- `right-click`+`mouse drag` to rotate the camera
- `mouse scroll` for zooming in and out
- `left-shift` added to the camera commands above for precision control
- any other key will show/hide a legenda displaying this list
Hovering on a node will also display its UID in the top-left corner.


## Developers

### Status Badges

#### Stable Branch
[![Build Status](https://github.com/fcpp/fcpp/actions/workflows/main.yml/badge.svg?branch=master)](https://github.com/fcpp/fcpp/actions?query=branch%3Amaster)
[![Codacy](https://api.codacy.com/project/badge/Grade/90634407d674499cb62da7d7d74e8b42)](https://app.codacy.com/gh/fcpp/fcpp?utm_source=github.com&utm_medium=referral&utm_content=fcpp/fcpp&utm_campaign=Badge_Grade_Dashboard)

#### Development Branch
[![Build Status](https://github.com/fcpp/fcpp/actions/workflows/main.yml/badge.svg?branch=dev)](https://github.com/fcpp/fcpp/actions?query=branch%3Adev)

### Authors

#### Main Developer

- [Giorgio Audrito](http://giorgio.audrito.info/#!/research)

#### Contributors

- [Gianmarco Rampulla](https://github.com/denoide1)
- [Luigi Rapetta](https://github.com/rapfamily4)
- [Gianluca Torta](http://www.di.unito.it/~torta)<|MERGE_RESOLUTION|>--- conflicted
+++ resolved
@@ -32,22 +32,11 @@
 - Run `pacman -S mingw-w64-x86_64-cmake` to install CMake.
 - Run `pacman -S mingw-w64-x86_64-make` to install MinGW-w64's make tool (used by CMake).
 
-<<<<<<< HEAD
-After the installation of MinGW-w64, make sure to add the compiler binaries' path to the `PATH` environment variable. They should reside in MSYS2's installation folder as such:
-```
-C:\msys64\mingw64\bin
-```
-but the actual path may vary depending on your installation.
-=======
 After the installation of these packages, make sure to add their path to the `PATH` environment variable (e.g., by editing the `.bashrc` file in your home). They should reside in MSYS2's installation folder as such:
 ```
 C:\msys64\mingw64\bin
 ```
-but the actual path may vary depending on your installation (GCC's and CMake's binaries are already in `PATH` if you execute the "MSYS2 MinGW x64" shortcut from the start menu). Then, you should be able to build the whole library with CMake through:
-```
-./make.sh gui windows
-```
->>>>>>> 25a3147e
+but the actual path may vary depending on your installation (GCC's and CMake's binaries are already in `PATH` if you execute the "MSYS2 MinGW x64" shortcut from the start menu)
 
 ### Linux
 
